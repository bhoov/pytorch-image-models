from .cosine_lr import CosineLRScheduler
from .multistep_lr import MultiStepLRScheduler
from .plateau_lr import PlateauLRScheduler
from .poly_lr import PolyLRScheduler
from .step_lr import StepLRScheduler
from .tanh_lr import TanhLRScheduler
<<<<<<< HEAD
from .scheduler_factory import create_scheduler
from .scheduler import Scheduler
=======

from .scheduler_factory import create_scheduler
>>>>>>> 5bd04714
<|MERGE_RESOLUTION|>--- conflicted
+++ resolved
@@ -4,10 +4,6 @@
 from .poly_lr import PolyLRScheduler
 from .step_lr import StepLRScheduler
 from .tanh_lr import TanhLRScheduler
-<<<<<<< HEAD
-from .scheduler_factory import create_scheduler
-from .scheduler import Scheduler
-=======
 
 from .scheduler_factory import create_scheduler
->>>>>>> 5bd04714
+from .scheduler import Scheduler